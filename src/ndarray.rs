use std::cmp;
use std::io::{
    Error,
    ErrorKind,
};
use std::ops::Sub;

use itertools::Itertools;
use ndarray::{
    Array,
    ArrayView,
    ShapeBuilder,
};

use crate::{
    BlockCoord,
    CoordVec,
    DataBlock,
    DatasetAttributes,
    GridCoord,
    N5Reader,
    N5Writer,
    ReadableDataBlock,
    ReflectedType,
    ReinitDataBlock,
    SliceDataBlock,
    VecDataBlock,
    WriteableDataBlock,
};

pub mod prelude {
    pub use super::{
        BoundingBox,
        N5NdarrayReader,
        N5NdarrayWriter,
    };
}

/// Specifes the extents of an axis-aligned bounding box.
#[derive(Clone, Debug, PartialEq, Eq)]
pub struct BoundingBox {
    offset: GridCoord,
    size: GridCoord,
}

impl BoundingBox {
    pub fn new(offset: GridCoord, size: GridCoord) -> BoundingBox {
        assert_eq!(offset.len(), size.len());

        BoundingBox { offset, size }
    }

    pub fn size_block(&self) -> BlockCoord {
        self.size.iter().map(|n| *n as u32).collect()
    }

    pub fn size_ndarray_shape(&self) -> CoordVec<usize> {
        self.size.iter().map(|n| *n as usize).collect()
    }

    /// ```
    /// # use n5::ndarray::BoundingBox;
    /// # use n5::smallvec::smallvec;
    /// let mut a = BoundingBox::new(smallvec![0, 0], smallvec![5, 8]);
    /// let b = BoundingBox::new(smallvec![3, 3], smallvec![5, 3]);
    /// let c = BoundingBox::new(smallvec![3, 3], smallvec![2, 3]);
    /// a.intersect(&b);
    /// assert_eq!(a, c);
    /// ```
    pub fn intersect(&mut self, other: &BoundingBox) {
        assert_eq!(self.offset.len(), other.offset.len());

        self.size
            .iter_mut()
            .zip(self.offset.iter_mut())
            .zip(other.size.iter())
            .zip(other.offset.iter())
            .for_each(|(((s, o), os), oo)| {
                let new_o = std::cmp::max(*oo, *o);
                *s = std::cmp::min(*s + *o, *oo + *os).saturating_sub(new_o);
                *o = new_o;
            });
    }

    /// ```
    /// # use n5::ndarray::BoundingBox;
    /// # use n5::smallvec::smallvec;
    /// let mut a = BoundingBox::new(smallvec![0, 0], smallvec![5, 8]);
    /// let b = BoundingBox::new(smallvec![3, 3], smallvec![5, 3]);
    /// let c = BoundingBox::new(smallvec![0, 0], smallvec![8, 8]);
    /// a.union(&b);
    /// assert_eq!(a, c);
    /// ```
    pub fn union(&mut self, other: &BoundingBox) {
        assert_eq!(self.offset.len(), other.offset.len());

        self.size
            .iter_mut()
            .zip(self.offset.iter_mut())
            .zip(other.size.iter())
            .zip(other.offset.iter())
            .for_each(|(((s, o), os), oo)| {
                let new_o = std::cmp::min(*oo, *o);
                *s = std::cmp::max(*s + *o, *oo + *os) - new_o;
                *o = new_o;
            });
    }

    pub fn end(&self) -> impl Iterator<Item = u64> + '_ {
        self.offset.iter().zip(self.size.iter()).map(|(o, s)| o + s)
    }

<<<<<<< HEAD
    pub fn to_ndarray_slice(&self) -> CoordVec<ndarray::SliceInfoElem> {
        self.offset.iter().zip(self.end())
            .map(|(&start, end)| ndarray::SliceInfoElem::Slice {
=======
    pub fn to_ndarray_slice(&self) -> CoordVec<ndarray::SliceOrIndex> {
        self.offset
            .iter()
            .zip(self.end())
            .map(|(&start, end)| ndarray::SliceOrIndex::Slice {
>>>>>>> 6b924d99
                start: start as isize,
                end: Some(end as isize),
                step: 1,
            })
            .collect()
    }

    pub fn is_empty(&self) -> bool {
        self.size.contains(&0)
    }
}

impl Sub<&GridCoord> for BoundingBox {
    type Output = Self;

    fn sub(self, other: &GridCoord) -> Self::Output {
        Self {
            offset: self
                .offset
                .iter()
                .zip(other.iter())
                .map(|(s, o)| s.checked_sub(*o).unwrap())
                .collect(),
            size: self.size.clone(),
        }
    }
}

pub trait N5NdarrayReader: N5Reader {
    /// Read an arbitrary bounding box from an N5 volume into an ndarray,
    /// reading blocks in serial as necessary.
    ///
    /// Assumes blocks are column-major and returns a column-major ndarray.
    fn read_ndarray<T>(
        &self,
        path_name: &str,
        data_attrs: &DatasetAttributes,
        bbox: &BoundingBox,
    ) -> Result<ndarray::Array<T, ndarray::Dim<ndarray::IxDynImpl>>, Error>
    where
        VecDataBlock<T>: DataBlock<T> + ReinitDataBlock<T> + ReadableDataBlock,
        T: ReflectedType + num_traits::identities::Zero,
    {
        let mut arr = Array::zeros(bbox.size_ndarray_shape().f());

        self.read_ndarray_into(path_name, data_attrs, bbox, arr.view_mut())?;

        Ok(arr)
    }

    /// Read an arbitrary bounding box from an N5 volume into an existing
    /// ndarray view, reading blocks in serial as necessary.
    ///
    /// Assumes blocks are column-major. The array can be any order, but column-
    /// major will be more efficient.
    fn read_ndarray_into<'a, T>(
        &self,
        path_name: &str,
        data_attrs: &DatasetAttributes,
        bbox: &BoundingBox,
        arr: ndarray::ArrayViewMut<'a, T, ndarray::Dim<ndarray::IxDynImpl>>,
    ) -> Result<(), Error>
    where
        VecDataBlock<T>: DataBlock<T> + ReinitDataBlock<T> + ReadableDataBlock,
        T: ReflectedType + num_traits::identities::Zero,
    {
        self.read_ndarray_into_with_buffer(path_name, data_attrs, bbox, arr, &mut None)
    }

    /// Read an arbitrary bounding box from an N5 volume into an existing
    /// ndarray view, reading blocks in serial as necessary into a provided
    /// buffer.
    ///
    /// Assumes blocks are column-major. The array can be any order, but column-
    /// major will be more efficient.
    fn read_ndarray_into_with_buffer<'a, T>(
        &self,
        path_name: &str,
        data_attrs: &DatasetAttributes,
        bbox: &BoundingBox,
        mut arr: ndarray::ArrayViewMut<'a, T, ndarray::Dim<ndarray::IxDynImpl>>,
        block_buff_opt: &mut Option<VecDataBlock<T>>,
    ) -> Result<(), Error>
    where
        VecDataBlock<T>: DataBlock<T> + ReinitDataBlock<T> + ReadableDataBlock,
        T: ReflectedType + num_traits::identities::Zero,
    {
        if bbox.offset.len() != data_attrs.get_ndim() || data_attrs.get_ndim() != arr.ndim() {
            return Err(Error::new(
                ErrorKind::InvalidData,
                "Wrong number of dimensions",
            ));
        }

        if bbox.size_ndarray_shape().as_slice() != arr.shape() {
            return Err(Error::new(
                ErrorKind::InvalidData,
                "Bounding box and array have different shape",
            ));
        }

        for coord in data_attrs.bounded_coord_iter(bbox) {
            let grid_pos = GridCoord::from(&coord[..]);
            let is_block = match block_buff_opt {
                None => {
                    *block_buff_opt = self.read_block(path_name, data_attrs, grid_pos)?;
                    block_buff_opt.is_some()
                }
                Some(ref mut block_buff) => self
                    .read_block_into(path_name, data_attrs, grid_pos, block_buff)?
                    .is_some(),
            };

            // TODO: cannot combine this into condition below until `let_chains` stabilizes.
            if !is_block {
                continue;
            }

            if let Some(ref block) = block_buff_opt {
                let block_bb = block.get_bounds(data_attrs);
                let mut read_bb = bbox.clone();
                read_bb.intersect(&block_bb);

                // It may be the case the while the block's potential bounds are
                // in the request region, the block is smaller such that it does
                // not intersect.
                if read_bb.is_empty() {
                    continue;
                }

                let arr_read_bb = read_bb.clone() - &bbox.offset;
                let block_read_bb = read_bb.clone() - &block_bb.offset;

                let arr_slice = arr_read_bb.to_ndarray_slice();
<<<<<<< HEAD
                let mut arr_view = arr.slice_mut(arr_slice.as_slice());
=======
                let mut arr_view =
                    arr.slice_mut(SliceInfo::<_, IxDyn>::new(arr_slice).unwrap().as_ref());
>>>>>>> 6b924d99

                let block_slice = block_read_bb.to_ndarray_slice();

                // N5 datasets are stored f-order/column-major.
<<<<<<< HEAD
                let block_data = ArrayView::from_shape(block_bb.size_ndarray_shape().f(), block.get_data())
                    .expect("TODO: block ndarray failed");
                let block_view = block_data.slice(block_slice.as_slice());
=======
                let block_data =
                    ArrayView::from_shape(block_bb.size_ndarray_shape().f(), block.get_data())
                        .expect("TODO: block ndarray failed");
                let block_view =
                    block_data.slice(SliceInfo::<_, IxDyn>::new(block_slice).unwrap().as_ref());
>>>>>>> 6b924d99

                arr_view.assign(&block_view);
            }
        }

        Ok(())
    }
}

impl<T: N5Reader> N5NdarrayReader for T {}

pub trait N5NdarrayWriter: N5Writer {
    /// Write an arbitrary bounding box from an ndarray into an N5 volume,
    /// writing blocks in serial as necessary.
    fn write_ndarray<'a, T, A>(
        &self,
        path_name: &str,
        data_attrs: &DatasetAttributes,
        offset: GridCoord,
        array: A,
        fill_val: T,
    ) -> Result<(), Error>
    // TODO: Next breaking version, refactor to use `SliceDataBlock` bounds.
    where
        VecDataBlock<T>: DataBlock<T> + ReadableDataBlock + WriteableDataBlock,
        T: ReflectedType + num_traits::identities::Zero,
        A: ndarray::AsArray<'a, T, ndarray::Dim<ndarray::IxDynImpl>>,
    {
        let array = array.into();
        if array.ndim() != data_attrs.get_ndim() {
            return Err(Error::new(
                ErrorKind::InvalidData,
                "Wrong number of dimensions",
            ));
        }
        let bbox = BoundingBox {
            offset,
            size: array.shape().iter().map(|n| *n as u64).collect(),
        };

        let mut block_vec: Vec<T> = Vec::new();

        for coord in data_attrs.bounded_coord_iter(&bbox) {
            let grid_coord = GridCoord::from(&coord[..]);
            let nom_block_bb = data_attrs.get_block_bounds(&grid_coord);
            let mut write_bb = nom_block_bb.clone();
            write_bb.intersect(&bbox);
            let arr_bb = write_bb.clone() - &bbox.offset;

            let arr_slice = arr_bb.to_ndarray_slice();
            let arr_view = array.slice(arr_slice.as_slice());

            if write_bb == nom_block_bb {
                // No need to read whether there is an extant block if it is
                // going to be entirely overwriten.
                block_vec.clear();
                block_vec.extend(arr_view.t().iter().cloned());
                let block = VecDataBlock::new(write_bb.size_block(), coord.into(), block_vec);

                self.write_block(path_name, data_attrs, &block)?;
                block_vec = block.into_data();
            } else {
                let block_opt = self.read_block(path_name, data_attrs, grid_coord.clone())?;

                let (block_bb, mut block_array) = match block_opt {
                    Some(block) => {
                        let block_bb = block.get_bounds(data_attrs);
                        let block_array = Array::from_shape_vec(
                            block_bb.size_ndarray_shape().f(),
                            block.into_data(),
                        )
                        .expect("TODO: block ndarray failed");
                        (block_bb, block_array)
                    }
                    None => {
                        // If no block exists, need to write from its origin.
                        let mut block_bb = write_bb.clone();
                        block_bb
                            .size
                            .iter_mut()
                            .zip(write_bb.offset.iter())
                            .zip(nom_block_bb.offset.iter())
                            .for_each(|((s, o), g)| *s += *o - *g);
                        block_bb.offset = nom_block_bb.offset.clone();
                        let block_size_usize = block_bb.size_ndarray_shape();

                        let block_array =
                            Array::from_elem(&block_size_usize[..], fill_val.clone()).into_dyn();
                        (block_bb, block_array)
                    }
                };

                let block_write_bb = write_bb.clone() - &block_bb.offset;
                let block_slice = block_write_bb.to_ndarray_slice();
<<<<<<< HEAD
                let mut block_view = block_array.slice_mut(block_slice.as_slice());
=======
                let mut block_view = block_array
                    .slice_mut(SliceInfo::<_, IxDyn>::new(block_slice).unwrap().as_ref());
>>>>>>> 6b924d99

                block_view.assign(&arr_view);

                block_vec.clear();
                block_vec.extend(block_array.t().iter().cloned());
                let block = VecDataBlock::new(block_bb.size_block(), coord.into(), block_vec);

                self.write_block(path_name, data_attrs, &block)?;
                block_vec = block.into_data();
            }
        }

        Ok(())
    }
}

impl<T: N5Writer> N5NdarrayWriter for T {}

impl DatasetAttributes {
    pub fn coord_iter(&self) -> impl Iterator<Item = Vec<u64>> + ExactSizeIterator {
        let coord_ceil = self
            .get_dimensions()
            .iter()
            .zip(self.get_block_size().iter())
            .map(|(&d, &s)| (d + u64::from(s) - 1) / u64::from(s))
            .collect::<GridCoord>();

        CoordIterator::new(&coord_ceil)
    }

    pub fn bounded_coord_iter(
        &self,
        bbox: &BoundingBox,
    ) -> impl Iterator<Item = Vec<u64>> + ExactSizeIterator {
        let floor_coord: GridCoord = bbox
            .offset
            .iter()
            .zip(&self.block_size)
            .map(|(&o, &bs)| o / u64::from(bs))
            .collect();
        let ceil_coord: GridCoord = bbox
            .offset
            .iter()
            .zip(&bbox.size)
            .zip(self.block_size.iter().cloned().map(u64::from))
            .map(|((&o, &s), bs)| (o + s + bs - 1) / bs)
            .collect();

        CoordIterator::floor_ceil(&floor_coord, &ceil_coord)
    }

    pub fn get_bounds(&self) -> BoundingBox {
        BoundingBox {
            offset: smallvec![0; self.dimensions.len()],
            size: self.dimensions.clone(),
        }
    }

    pub fn get_block_bounds(&self, coord: &GridCoord) -> BoundingBox {
        let mut size: GridCoord = self
            .get_block_size()
            .iter()
            .cloned()
            .map(u64::from)
            .collect();
        let offset: GridCoord = coord.iter().zip(size.iter()).map(|(c, s)| c * s).collect();
        size.iter_mut()
            .zip(offset.iter())
            .zip(self.get_dimensions().iter())
            .for_each(|((s, o), d)| *s = cmp::min(*s + *o, *d) - *o);
        BoundingBox { offset, size }
    }
}

impl<T: ReflectedType, C> SliceDataBlock<T, C> {
    /// Get the bounding box of the occupied extent of this block, which may
    /// be smaller than the nominal bounding box expected from the dataset.
    pub fn get_bounds(&self, data_attrs: &DatasetAttributes) -> BoundingBox {
        let mut bbox = data_attrs.get_block_bounds(&self.grid_position);
        bbox.size = self.size.iter().cloned().map(u64::from).collect();
        bbox
    }
}

/// Iterator wrapper to provide exact size when iterating over coordinate
/// ranges.
struct CoordIterator<T: Iterator<Item = Vec<u64>>> {
    iter: T,
    accumulator: usize,
    total_coords: usize,
}

impl CoordIterator<itertools::MultiProduct<std::ops::Range<u64>>> {
    fn new(ceil: &[u64]) -> Self {
        CoordIterator {
            iter: ceil.iter().map(|&c| 0..c).multi_cartesian_product(),
            accumulator: 0,
            total_coords: ceil.iter().product::<u64>() as usize,
        }
    }

    fn floor_ceil(floor: &[u64], ceil: &[u64]) -> Self {
        let total_coords = floor
            .iter()
            .zip(ceil.iter())
            .map(|(&f, &c)| c - f)
            .product::<u64>() as usize;
        CoordIterator {
            iter: floor
                .iter()
                .zip(ceil.iter())
                .map(|(&f, &c)| f..c)
                .multi_cartesian_product(),
            accumulator: 0,
            total_coords,
        }
    }
}

impl<T: Iterator<Item = Vec<u64>>> Iterator for CoordIterator<T> {
    type Item = Vec<u64>;

    fn next(&mut self) -> Option<Self::Item> {
        self.accumulator += 1;
        self.iter.next()
    }

    fn size_hint(&self) -> (usize, Option<usize>) {
        let remaining = self.total_coords - self.accumulator;
        (remaining, Some(remaining))
    }
}

impl<T: Iterator<Item = Vec<u64>>> ExactSizeIterator for CoordIterator<T> {}

#[cfg(test)]
pub(crate) mod tests {
    use super::*;
    use crate::DataType;

    #[test]
    fn test_dataset_attributes_coord_iter() {
        use std::collections::HashSet;

        let data_attrs = DatasetAttributes {
            dimensions: smallvec![1, 4, 5],
            block_size: smallvec![1, 2, 3],
            data_type: DataType::INT16,
            compression: crate::compression::CompressionType::default(),
        };

        let coords: HashSet<Vec<u64>> = data_attrs.coord_iter().collect();
        let expected: HashSet<Vec<u64>> =
            vec![vec![0, 0, 0], vec![0, 0, 1], vec![0, 1, 0], vec![0, 1, 1]]
                .into_iter()
                .collect();

        assert_eq!(coords, expected);
    }
}<|MERGE_RESOLUTION|>--- conflicted
+++ resolved
@@ -110,17 +110,11 @@
         self.offset.iter().zip(self.size.iter()).map(|(o, s)| o + s)
     }
 
-<<<<<<< HEAD
     pub fn to_ndarray_slice(&self) -> CoordVec<ndarray::SliceInfoElem> {
-        self.offset.iter().zip(self.end())
-            .map(|(&start, end)| ndarray::SliceInfoElem::Slice {
-=======
-    pub fn to_ndarray_slice(&self) -> CoordVec<ndarray::SliceOrIndex> {
         self.offset
             .iter()
             .zip(self.end())
-            .map(|(&start, end)| ndarray::SliceOrIndex::Slice {
->>>>>>> 6b924d99
+            .map(|(&start, end)| ndarray::SliceInfoElem::Slice {
                 start: start as isize,
                 end: Some(end as isize),
                 step: 1,
@@ -255,27 +249,16 @@
                 let block_read_bb = read_bb.clone() - &block_bb.offset;
 
                 let arr_slice = arr_read_bb.to_ndarray_slice();
-<<<<<<< HEAD
+
                 let mut arr_view = arr.slice_mut(arr_slice.as_slice());
-=======
-                let mut arr_view =
-                    arr.slice_mut(SliceInfo::<_, IxDyn>::new(arr_slice).unwrap().as_ref());
->>>>>>> 6b924d99
 
                 let block_slice = block_read_bb.to_ndarray_slice();
 
                 // N5 datasets are stored f-order/column-major.
-<<<<<<< HEAD
-                let block_data = ArrayView::from_shape(block_bb.size_ndarray_shape().f(), block.get_data())
-                    .expect("TODO: block ndarray failed");
-                let block_view = block_data.slice(block_slice.as_slice());
-=======
                 let block_data =
                     ArrayView::from_shape(block_bb.size_ndarray_shape().f(), block.get_data())
                         .expect("TODO: block ndarray failed");
-                let block_view =
-                    block_data.slice(SliceInfo::<_, IxDyn>::new(block_slice).unwrap().as_ref());
->>>>>>> 6b924d99
+                let block_view = block_data.slice(block_slice.as_slice());
 
                 arr_view.assign(&block_view);
             }
@@ -370,12 +353,8 @@
 
                 let block_write_bb = write_bb.clone() - &block_bb.offset;
                 let block_slice = block_write_bb.to_ndarray_slice();
-<<<<<<< HEAD
+
                 let mut block_view = block_array.slice_mut(block_slice.as_slice());
-=======
-                let mut block_view = block_array
-                    .slice_mut(SliceInfo::<_, IxDyn>::new(block_slice).unwrap().as_ref());
->>>>>>> 6b924d99
 
                 block_view.assign(&arr_view);
 
